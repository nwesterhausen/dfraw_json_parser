--- conflicted
+++ resolved
@@ -1,10 +1,6 @@
 [package]
 name = "dfraw_json_parser"
-<<<<<<< HEAD
-version = "0.14.0-alpha"
-=======
 version = "0.14.0"
->>>>>>> e19cdec1
 edition = "2021"
 authors = ["Nicholas Westerhausen <nick@westmail.cc>"]
 description = "Library which parses Dwarf Fortress raw files into JSON"
@@ -36,7 +32,7 @@
 typetag = "0.2"
 walkdir = "2"
 # Tauri feature dependency needs tauri lib
-tauri = { version = "2.0.0-alpha", optional = true }
+tauri = { version = "1.5", optional = true }
 
 [dependencies.phf]
 version = "0.11.2"
