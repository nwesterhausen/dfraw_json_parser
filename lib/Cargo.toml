[package]
name = "dfraw_json_parser"
version = "0.16.0"
edition = "2021"
readme = "README.md"
authors = ["Nicholas Westerhausen <nick@westmail.cc>"]
description = "Library which parses Dwarf Fortress raw files into JSON"
repository = "https://github.com/nwesterhausen/dfraw_json_parser.git"
license = "MIT"
homepage = "https://github.com/nwesterhausen/dfraw_json_parser"
keywords = ["dwarf_fortress", "JSON", "parsing"]
categories = ["parsing"]

[lib]
name = "dfraw_json_parser"
path = "src/lib.rs"
crate-type = ["rlib"]

[features]
tauri = ["dep:tauri"]

# See more keys and their definitions at https://doc.rust-lang.org/cargo/reference/manifest.html

[dependencies]
encoding_rs = "0.8"
encoding_rs_io = "0.1"
itertools = "0.12"
lazy_static = "1.4.0"
regex = "1.10"
serde_json = "1.0"
slug = "0.1"
tracing = "0.1.40"
typetag = "0.2"
walkdir = "2"
# Tauri feature dependency needs tauri lib
tauri = { version = "1.6", optional = true }
xmlparser = "0.13.6"
quick-xml = "0.31.0"
<<<<<<< HEAD
thiserror = "1.0.51"
=======
thiserror = "1.0.58"
>>>>>>> fd239d1c

[dependencies.phf]
version = "0.11.2"
default-features = true
features = ["macros"]

[dependencies.serde]
version = "1.0"
default-features = true
features = ["derive"]

[dependencies.ts-rs]
version = "7.1.1"
default-features = true
features = ["serde-compat"]<|MERGE_RESOLUTION|>--- conflicted
+++ resolved
@@ -36,11 +36,7 @@
 tauri = { version = "1.6", optional = true }
 xmlparser = "0.13.6"
 quick-xml = "0.31.0"
-<<<<<<< HEAD
-thiserror = "1.0.51"
-=======
 thiserror = "1.0.58"
->>>>>>> fd239d1c
 
 [dependencies.phf]
 version = "0.11.2"
