on:
  - push
  - pull_request
name: Clippy Check
jobs:
  clippy_check:
    name: Clippy Check Nightly
    runs-on: ubuntu-latest
    steps:
      - name: Harden Runner
        uses: step-security/harden-runner@63c24ba6bd7ba022e95695ff85de572c04a18142 # v2.7.0
        with:
          egress-policy: audit

      - uses: actions/checkout@b4ffde65f46336ab88eb53be808477a3936bae11 # v4.1.1
      - name: Install dependencies (for 'tauri' flag)
        # You can remove libayatana-appindicator3-dev if you don't use the system tray feature.
        run: |
          sudo apt-get update
          sudo apt-get install -y libwebkit2gtk-4.0-dev \
              build-essential \
              curl \
              wget \
              file \
              libssl-dev \
              libgtk-3-dev \
<<<<<<< HEAD
=======
              libayatana-appindicator3-dev \
>>>>>>> fd239d1c
              librsvg2-dev
          sudo apt-get install -y javascriptcoregtk-4.1 \
              libsoup-3.0 \
              webkit2gtk-4.1
      - name: Run sccache-cache
        uses: mozilla-actions/sccache-action@2e7f9ec7921547d4b46598398ca573513895d0bd # 0.0.4
      - uses: dtolnay/rust-toolchain@be73d7920c329f220ce78e0234b8f96b7ae60248 # master
        with:
<<<<<<< HEAD
          toolchain: stable
          components: clippy
        name: Install Clippy
      - name: Rust cache
        uses: swatinem/rust-cache@3cf7f8cc28d1b4e7d01e3783be10a97d55d483c8 # v2.7.1
        with:
          shared-key: clippy
          cache-on-failure: true
      - uses: nwesterhausen/clippy-check@0888eda19b093be682431e08dfd7f3a56f9ac693 # v1
        with:
          token: ${{ secrets.GITHUB_TOKEN }}
          options: |
            --all-features
=======
          targets: x86_64-unknown-linux-gnu
          toolchain: stable
          components: clippy
      - name: Build
        run: cargo build
      - name: Show sccache stats
        shell: bash
        run: |
          echo '## SCCACHE STATS' >> $GITHUB_STEP_SUMMARY
          echo '| Metric | Value |' >> $GITHUB_STEP_SUMMARY
          echo '|--------|-------|' >> $GITHUB_STEP_SUMMARY
          ${SCCACHE_PATH} --show-stats | awk -F'[[:space:]][[:space:]]+' 'NR<=22{ print "| "$1" | "$2" |"}' >> $GITHUB_STEP_SUMMARY
          echo '</hr>' >> $GITHUB_STEP_SUMMARY
      - name: Run clippy
        run: cargo clippy -- -D warnings
>>>>>>> fd239d1c
  verify_bindings:
    name: Verify Type Bindings
    needs: clippy_check
    runs-on: ubuntu-latest
    steps:
      - name: Harden Runner
        uses: step-security/harden-runner@63c24ba6bd7ba022e95695ff85de572c04a18142 # v2.7.0
        with:
          egress-policy: audit

      - uses: actions/checkout@b4ffde65f46336ab88eb53be808477a3936bae11 # v4.1.1
      - name: Install dependencies (for 'tauri' flag)
        # You can remove libayatana-appindicator3-dev if you don't use the system tray feature.
        run: |
          sudo apt-get update
          sudo apt-get install -y libwebkit2gtk-4.0-dev \
              build-essential \
              curl \
              wget \
              file \
              libssl-dev \
              libgtk-3-dev \
<<<<<<< HEAD
=======
              libayatana-appindicator3-dev \
>>>>>>> fd239d1c
              librsvg2-dev
          sudo apt-get install -y javascriptcoregtk-4.1 \
              libsoup-3.0 \
              webkit2gtk-4.1
      - name: Run sccache-cache
        uses: mozilla-actions/sccache-action@2e7f9ec7921547d4b46598398ca573513895d0bd # 0.0.4
      - uses: dtolnay/rust-toolchain@be73d7920c329f220ce78e0234b8f96b7ae60248 # master
        with:
<<<<<<< HEAD
          toolchain: stable
      - name: Rust cache
        uses: swatinem/rust-cache@3cf7f8cc28d1b4e7d01e3783be10a97d55d483c8 # v2.7.1
        with:
          shared-key: clippy
          cache-on-failure: true
=======
          targets: x86_64-unknown-linux-gnu
          toolchain: stable
>>>>>>> fd239d1c
      - name: Generate Type Bindings
        run: |
          cargo test --all-features
          npx prettier --write lib/bindings/*.ts
      - name: Check for changes
        run: |
          git diff --exit-code
  test_parsing:
    name: Test Parsing
    needs: clippy_check
    runs-on: ubuntu-latest
    steps:
      - name: Harden Runner
        uses: step-security/harden-runner@eb238b55efaa70779f274895e782ed17c84f2895 # v2.6.1
        with:
          egress-policy: audit

      - name: Vanilla Raws Cache
        id: vanilla-raws-cache
        uses: actions/cache@v3
        with:
          key: vanilla-raws-${{ vars.DF_VERSION }}
          path: /home/runner/vanilla-raws
      - name: Download Vanilla Raws Bundle
        if: ${{ steps.vanilla-raws-cache.outputs.cache-hit != 'true' }}
        run: |
          wget -O vanilla-raws.zip https://build-deps.ci.nwest.one/dwarffortress/vanilla_${{ vars.DF_VERSION }}.zip
          unzip -d /home/runner/vanilla-raws vanilla-raws.zip

      - uses: actions/checkout@b4ffde65f46336ab88eb53be808477a3936bae11 # v4.1.1
      - uses: dtolnay/rust-toolchain@be73d7920c329f220ce78e0234b8f96b7ae60248 # master
        with:
          toolchain: stable
      - name: Rust cache
        uses: swatinem/rust-cache@3cf7f8cc28d1b4e7d01e3783be10a97d55d483c8 # v2.7.1
        with:
          shared-key: clippy
          cache-on-failure: true

      - name: Build CLI
        run: cargo build

      # TODO: Add various parsing scenarios (e.g. a single raw, an entire module, all vanilla, the info.txt files, etc.)
      # The idea being the logs from the parsing tests will be useful for reference
      # `cargo run` will run the cli automatically

      - name: Parse creature_birds.txt with creature variation support
        run:
          cargo run -- -r /home/runner/vanilla-raws/vanilla_creatures/objects/creature_birds.txt -r
          /home/runner/vanilla-raws/vanilla_creatures/objects/c_variation_default.txt<|MERGE_RESOLUTION|>--- conflicted
+++ resolved
@@ -24,10 +24,7 @@
               file \
               libssl-dev \
               libgtk-3-dev \
-<<<<<<< HEAD
-=======
               libayatana-appindicator3-dev \
->>>>>>> fd239d1c
               librsvg2-dev
           sudo apt-get install -y javascriptcoregtk-4.1 \
               libsoup-3.0 \
@@ -36,21 +33,6 @@
         uses: mozilla-actions/sccache-action@2e7f9ec7921547d4b46598398ca573513895d0bd # 0.0.4
       - uses: dtolnay/rust-toolchain@be73d7920c329f220ce78e0234b8f96b7ae60248 # master
         with:
-<<<<<<< HEAD
-          toolchain: stable
-          components: clippy
-        name: Install Clippy
-      - name: Rust cache
-        uses: swatinem/rust-cache@3cf7f8cc28d1b4e7d01e3783be10a97d55d483c8 # v2.7.1
-        with:
-          shared-key: clippy
-          cache-on-failure: true
-      - uses: nwesterhausen/clippy-check@0888eda19b093be682431e08dfd7f3a56f9ac693 # v1
-        with:
-          token: ${{ secrets.GITHUB_TOKEN }}
-          options: |
-            --all-features
-=======
           targets: x86_64-unknown-linux-gnu
           toolchain: stable
           components: clippy
@@ -66,7 +48,6 @@
           echo '</hr>' >> $GITHUB_STEP_SUMMARY
       - name: Run clippy
         run: cargo clippy -- -D warnings
->>>>>>> fd239d1c
   verify_bindings:
     name: Verify Type Bindings
     needs: clippy_check
@@ -89,10 +70,7 @@
               file \
               libssl-dev \
               libgtk-3-dev \
-<<<<<<< HEAD
-=======
               libayatana-appindicator3-dev \
->>>>>>> fd239d1c
               librsvg2-dev
           sudo apt-get install -y javascriptcoregtk-4.1 \
               libsoup-3.0 \
@@ -101,17 +79,8 @@
         uses: mozilla-actions/sccache-action@2e7f9ec7921547d4b46598398ca573513895d0bd # 0.0.4
       - uses: dtolnay/rust-toolchain@be73d7920c329f220ce78e0234b8f96b7ae60248 # master
         with:
-<<<<<<< HEAD
-          toolchain: stable
-      - name: Rust cache
-        uses: swatinem/rust-cache@3cf7f8cc28d1b4e7d01e3783be10a97d55d483c8 # v2.7.1
-        with:
-          shared-key: clippy
-          cache-on-failure: true
-=======
           targets: x86_64-unknown-linux-gnu
           toolchain: stable
->>>>>>> fd239d1c
       - name: Generate Type Bindings
         run: |
           cargo test --all-features
